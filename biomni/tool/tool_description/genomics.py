description = [
    {
        "description": "Annotate cell types based on gene markers and transferred "
        "labels using LLM. After leiden clustering, annotate clusters "
        "using differentially expressed genes and optionally "
        "incorporate transferred labels from reference datasets.",
        "name": "annotate_celltype_scRNA",
        "optional_parameters": [
            {
                "default": "leiden",
                "description": "Clustering method to use for cell type annotation",
                "name": "cluster",
                "type": "str",
            },
            {
                "default": "claude-3-5-sonnet-20241022",
                "description": "Language model instance for cell type prediction",
                "name": "llm",
                "type": "str",
            },
            {
                "default": None,
                "description": "Transferred cell type composition for each cluster",
                "name": "composition",
                "type": "pd.DataFrame",
            },
        ],
        "required_parameters": [
            {
                "default": None,
                "description": "Name of the AnnData file containing scRNA-seq data",
                "name": "adata_filename",
                "type": "str",
            },
            {
                "default": None,
                "description": "Directory containing the data files",
                "name": "data_dir",
                "type": "str",
            },
            {
                "default": None,
                "description": 'Information about the scRNA-seq data (e.g., "homo sapiens, brain tissue, normal")',
                "name": "data_info",
                "type": "str",
            },
            {
                "default": None,
                "description": "Path to the data lake",
                "name": "data_lake_path",
                "type": "str",
            },
        ],
    },
    {
        "description": "Perform cell type annotation of single-cell RNA-seq data using Panhuman Azimuth Neural Network. "
        "This function implements the Panhuman Azimuth workflow for cell type annotation using the "
        "panhumanpy package, providing hierarchical cell type labels for tissues across the human body. ",
        "name": "annotate_celltype_with_panhumanpy",
        "optional_parameters": [
            {
                "default": None,
                "description": "Column name in adata.var containing gene symbols (default: None, uses index)",
                "name": "feature_names_col",
                "type": "str",
            },
            {
                "default": True,
                "description": "Whether to perform additional label refinement for consistent granularity",
                "name": "refine",
                "type": "bool",
            },
            {
                "default": True,
                "description": "Whether to generate ANN embeddings and UMAP",
                "name": "umap",
                "type": "bool",
            },
            {
                "default": "./output",
                "description": "Directory to save results",
                "name": "output_dir",
                "type": "str",
            },
        ],
        "required_parameters": [
            {
                "default": None,
                "description": "Path to the AnnData file containing scRNA-seq data",
                "name": "adata_path",
                "type": "str",
            },
        ],
    },
    {
        "description": "Create scVI and scANVI embeddings for single-cell RNA-seq "
        "data, saving the results to an AnnData object.",
        "name": "create_scvi_embeddings_scRNA",
        "optional_parameters": [],
        "required_parameters": [
            {
                "default": None,
                "description": "Filename of the AnnData object to load",
                "name": "adata_filename",
                "type": "str",
            },
            {
                "default": None,
                "description": "Column name in adata.obs for batch information",
                "name": "batch_key",
                "type": "str",
            },
            {
                "default": None,
                "description": "Column name in adata.obs for cell type labels",
                "name": "label_key",
                "type": "str",
            },
            {
                "default": None,
                "description": "Directory path where the AnnData file is located and where output will be saved",
                "name": "data_dir",
                "type": "str",
            },
        ],
    },
    {
        "description": "Performs batch integration on single-cell RNA-seq data using "
        "Harmony and saves the integrated embeddings.",
        "name": "create_harmony_embeddings_scRNA",
        "optional_parameters": [],
        "required_parameters": [
            {
                "default": None,
                "description": "Filename of the AnnData object to load",
                "name": "adata_filename",
                "type": "str",
            },
            {
                "default": None,
                "description": "Column name in adata.obs that defines the batch variable for integration",
                "name": "batch_key",
                "type": "str",
            },
            {
                "default": None,
                "description": "Directory path where the input file is located and output will be saved",
                "name": "data_dir",
                "type": "str",
            },
        ],
    },
    {
        "description": "Generate UCE embeddings for single-cell RNA-seq data and map "
        "them to a reference dataset for cell type annotation.",
        "name": "get_uce_embeddings_scRNA",
        "optional_parameters": [
            {
                "default": "/dfs/project/bioagentos/data/singlecell/",
                "description": "Root directory for single-cell data storage",
                "name": "DATA_ROOT",
                "type": "str",
            },
            {
                "default": None,
                "description": "Custom command line arguments to pass to the UCE script",
                "name": "custom_args",
                "type": "List[str]",
            },
        ],
        "required_parameters": [
            {
                "default": None,
                "description": "Filename of the AnnData object to process",
                "name": "adata_filename",
                "type": "str",
            },
            {
                "default": None,
                "description": "Directory where the input data is stored and output will be saved",
                "name": "data_dir",
                "type": "str",
            },
        ],
    },
    {
        "description": "Map cell embeddings from the input dataset to the Integrated "
        "Megascale Atlas reference dataset using UCE embeddings.",
        "name": "map_to_ima_interpret_scRNA",
        "optional_parameters": [
            {
                "default": None,
                "description": "Dictionary of custom arguments "
                "including 'n_neighbors' and "
                "'metric' for nearest neighbor "
                "search",
                "name": "custom_args",
                "type": "dict",
            }
        ],
        "required_parameters": [
            {
                "default": None,
                "description": "Filename of the AnnData object to be mapped",
                "name": "adata_filename",
                "type": "str",
            },
            {
                "default": None,
                "description": "Directory containing the AnnData file",
                "name": "data_dir",
                "type": "str",
            },
        ],
    },
    {
        "description": "Given a gene name, fetch RNA-seq expression data showing the "
        "top K tissues with highest transcripts-per-million (TPM) "
        "values.",
        "name": "get_rna_seq_archs4",
        "optional_parameters": [
            {
                "default": 10,
                "description": "The number of tissues to return",
                "name": "K",
                "type": "int",
            }
        ],
        "required_parameters": [
            {
                "default": None,
                "description": "The gene name for which RNA-seq data is being fetched",
                "name": "gene_name",
                "type": "str",
            }
        ],
    },
    {
        "description": "Returns a list of supported databases for gene set enrichment analysis.",
        "name": "get_gene_set_enrichment_analysis_supported_database_list",
        "optional_parameters": [],
        "required_parameters": [],
    },
    {
        "description": "Perform enrichment analysis for a list of genes, with "
        "optional background gene set and plotting functionality.",
        "name": "gene_set_enrichment_analysis",
        "optional_parameters": [
            {
                "default": 10,
                "description": "Number of top pathways to return",
                "name": "top_k",
                "type": "int",
            },
            {
                "default": "ontology",
                "description": "Database to use for enrichment analysis (e.g., pathway, transcription, ontology)",
                "name": "database",
                "type": "str",
            },
            {
                "default": None,
                "description": "List of background genes to use for enrichment analysis",
                "name": "background_list",
                "type": "list",
            },
            {
                "default": False,
                "description": "Generate a bar plot of the top K enrichment results",
                "name": "plot",
                "type": "bool",
            },
        ],
        "required_parameters": [
            {
                "default": None,
                "description": "List of gene symbols to analyze",
                "name": "genes",
                "type": "list",
            }
        ],
    },
    {
        "description": "Analyze chromatin interactions from Hi-C data to identify "
        "enhancer-promoter interactions and TADs.",
        "name": "analyze_chromatin_interactions",
        "optional_parameters": [
            {
                "default": "./output",
                "description": "Directory to save output files",
                "name": "output_dir",
                "type": "str",
            }
        ],
        "required_parameters": [
            {
                "default": None,
                "description": "Path to the Hi-C data file (.cool or .hic format)",
                "name": "hic_file_path",
                "type": "str",
            },
            {
                "default": None,
                "description": "Path to BED file containing genomic "
                "coordinates of regulatory elements "
                "(enhancers, promoters, CTCF sites, "
                "etc.)",
                "name": "regulatory_elements_bed",
                "type": "str",
            },
        ],
    },
    {
        "description": "Perform comparative genomics and haplotype analysis on "
        "multiple genome samples. Aligns genome samples to a "
        "reference, identifies variants, analyzes shared and unique "
        "genomic regions, and determines haplotype structure.",
        "name": "analyze_comparative_genomics_and_haplotypes",
        "optional_parameters": [
            {
                "default": "./output",
                "description": "Directory to store output files",
                "name": "output_dir",
                "type": "str",
            }
        ],
        "required_parameters": [
            {
                "default": None,
                "description": "Paths to FASTA files containing whole-genome sequences to be analyzed",
                "name": "sample_fasta_files",
                "type": "List[str]",
            },
            {
                "default": None,
                "description": "Path to the reference genome FASTA file",
                "name": "reference_genome_path",
                "type": "str",
            },
        ],
    },
    {
        "description": "Perform ChIP-seq peak calling using MACS2 to identify "
        "genomic regions with significant binding.",
        "name": "perform_chipseq_peak_calling_with_macs2",
        "optional_parameters": [
            {
                "default": "macs2_output",
                "description": "Prefix for output files",
                "name": "output_name",
                "type": "str",
            },
            {
                "default": "hs",
                "description": "Effective genome size shorthand: 'hs' for human, 'mm' for mouse, etc.",
                "name": "genome_size",
                "type": "str",
            },
            {
                "default": 0.05,
                "description": "q-value (minimum FDR) cutoff for peak calling",
                "name": "q_value",
                "type": "float",
            },
        ],
        "required_parameters": [
            {
                "default": None,
                "description": "Path to the ChIP-seq read data file (BAM, BED, or other supported format)",
                "name": "chip_seq_file",
                "type": "str",
            },
            {
                "default": None,
                "description": "Path to the control/input data file (BAM, BED, or other supported format)",
                "name": "control_file",
                "type": "str",
            },
        ],
    },
    {
        "description": "Find DNA sequence motifs enriched in genomic regions using the HOMER motif discovery software.",
        "name": "find_enriched_motifs_with_homer",
        "optional_parameters": [
            {
                "default": "hg38",
                "description": "Reference genome for sequence extraction",
                "name": "genome",
                "type": "str",
            },
            {
                "default": None,
                "description": "Path to BED file with background "
                "regions for comparison. If None, "
                "HOMER will generate random "
                "background sequences automatically",
                "name": "background_file",
                "type": "str",
            },
            {
                "default": "8,10,12",
                "description": "Comma-separated list of motif lengths to discover",
                "name": "motif_length",
                "type": "str",
            },
            {
                "default": "./homer_motifs",
                "description": "Directory to save output files",
                "name": "output_dir",
                "type": "str",
            },
            {
                "default": 10,
                "description": "Number of motifs to find",
                "name": "num_motifs",
                "type": "int",
            },
            {
                "default": 4,
                "description": "Number of CPU threads to use",
                "name": "threads",
                "type": "int",
            },
        ],
        "required_parameters": [
            {
                "default": None,
                "description": "Path to peak file in BED format "
                "containing genomic regions to "
                "analyze for motif enrichment",
                "name": "peak_file",
                "type": "str",
            }
        ],
    },
    {
        "description": "Analyze overlaps between two or more sets of genomic regions.",
        "name": "analyze_genomic_region_overlap",
        "optional_parameters": [
            {
                "default": "overlap_analysis",
                "description": "Prefix for output files",
                "name": "output_prefix",
                "type": "str",
            }
        ],
        "required_parameters": [
            {
                "default": None,
                "description": "List of genomic region sets. Each "
                "item can be either a string path to "
                "a BED file or a list of "
                "tuples/lists with format (chrom, "
                "start, end) or (chrom, start, end, "
                "name)",
                "name": "region_sets",
                "type": "list",
            }
        ],
    },
    {
        "description": "Transfer cell type labels from an annotated reference scRNA-seq dataset to an unannotated query dataset using popV. Loads both AnnData .h5ad files, prepares count layers for scVI, processes the query against the reference, and runs selected annotation methods (default: SCANVI_POPV). Saves predictions to 'output_folder/popv_output/predictions.csv'. This function allows you to use different annotaiton methods i.e. CELLTYPIST, KNN_BBKNN, KNN_HARMONY, KNN_SCANORAMA, KNN_SCVI, ONCLASS, Random_Forest, SCANVI_POPV, Support_Vector, XGboost. Based on you transfer task you can select the multiple best annotation methods. Beware each annotation method adds computational requirements for running the tool. By default it uses SCANVI_POPV method.",
        "name": "unsupervised_celltype_transfer_between_scRNA_datasets",
        "optional_parameters": [
            {
                "default": None,
                "description": "Column in query adata.obs with batch information, most likely you will get this from user",
                "name": "query_batch_key",
                "type": "str",
            },
            {
                "default": None,
                "description": "Column in reference adata.obs with batch information, most likely you will get this from user",
                "name": "ref_batch_key",
                "type": "str",
            },
            {
                "default": False,
                "description": "Enable CELLTYPiST (reference-based classifier). How it works: regularized logistic regression trained on curated references predicts per-cell probabilities; optional neighbor correction refines labels. Strengths: fast, scalable, strong on common human/mouse types. Weaknesses: depends on reference coverage; limited for novel or out-of-distribution cell types.",
                "name": "CELLTYPIST",
                "type": "bool",
            },
            {
                "default": False,
                "description": "Enable KNN with BBKNN integration. How it works: builds a batch-balanced kNN graph by enforcing a fixed number of neighbors per batch, then uses this graph for downstream analyses. Strengths: simple, fast, preserves local neighborhood structure across batches. Weaknesses: limited global alignment; residual batch effects when shared cell types are sparse; sensitive to k/neighbor parameters.",
                "name": "KNN_BBKNN",
                "type": "bool",
            },
            {
                "default": False,
                "description": "Enable KNN with Harmony integration. How it works: iteratively adjusts PCA embeddings via soft clustering and linear correction to minimize batch effects while preserving structure. Strengths: scalable, effective batch correction in low-D space, often preserves biology. Weaknesses: can overcorrect and merge true biological differences; depends on PCA/parameters.",
                "name": "KNN_HARMONY",
                "type": "bool",
            },
            {
                "default": False,
                "description": "Enable KNN with Scanorama integration. How it works: identifies mutual nearest neighbors across datasets and performs manifold alignment/low-rank correction to merge 'panoramas'. Strengths: strong cross-dataset alignment for shared populations. Weaknesses: slower and more memory-intensive on large data; may distort rare or unique populations.",
                "name": "KNN_SCANORAMA",
                "type": "bool",
            },
            {
                "default": False,
                "description": "Enable KNN with scVI integration (KNN in scVI latent space). How it works: trains a variational autoencoder (negative binomial likelihood) to learn a batch-corrected latent space; runs KNN in this space to transfer labels. Strengths: robust probabilistic embedding that models counts and batch; good transfer performance. Weaknesses: requires training (GPU preferred); sensitive to embedding quality and k.",
                "name": "KNN_SCVI",
                "type": "bool",
            },
            {
                "default": False,
                "description": "Enable OnClass (ontology-aware classifier). How it works: embeds the Cell Ontology graph and trains a classifier over ontology nodes; uses semantic similarity to generalize to unseen labels (zero-shot). Strengths: leverages Cell Ontology; can map to unseen/fine-grained types; interpretable. Weaknesses: dependent on ontology completeness and mapping quality; may assign overly generic labels.",
                "name": "ONCLASS",
                "type": "bool",
            },
            {
                "default": False,
                "description": "Enable Random Forest classifier. How it works: ensemble of decision trees trained on bootstrap samples with feature subsampling; predictions aggregated by majority vote/probabilities. Strengths: robust to noise and nonlinear signals; quick to train; feature importance available. Weaknesses: probability calibration can be poor; needs feature selection with sparse data; sensitive to class imbalance.",
                "name": "Random_Forest",
                "type": "bool",
            },
            {
                "default": True,
                "description": "Enable scANVI via popV (default). How it works: extends scVI with a classification head to learn from labeled reference and unlabeled query (semi-supervised), yielding latent embeddings and probabilistic labels with uncertainty. Strengths: semi-supervised; models batch, label noise; leverages unlabeled data; provides uncertainty. Weaknesses: higher training time; GPU recommended; can degrade with severe label shift or noisy references.",
                "name": "SCANVI_POPV",
                "type": "bool",
            },
            {
                "default": False,
                "description": "Enable Support Vector classifier. How it works: finds a maximum-margin hyperplane; with kernels (e.g., RBF) to model nonlinear boundaries. Strengths: effective in high-dimensional, small-sample settings; kernel flexibility. Weaknesses: hyperparameter tuning needed; not probabilistic by default; scales poorly to very large datasets.",
                "name": "Support_Vector",
                "type": "bool",
            },
            {
                "default": False,
                "description": "Enable XGBoost classifier. How it works: gradient-boosted decision trees trained sequentially with second-order optimization and regularization to minimize loss. Strengths: high accuracy; captures nonlinear interactions; built-in regularization. Weaknesses: many hyperparameters; risk of overfitting noisy, sparse counts; less interpretable.",
                "name": "XGboost",
                "type": "bool",
            },
            {
                "default": 1,
                "description": "Number of parallel jobs for popV",
                "name": "n_jobs",
                "type": "int",
            },
            {
                "default": "./tmp/",
                "description": "Directory to save trained models and predictions",
                "name": "output_folder",
                "type": "str",
            },
            {
                "default": 10,
                "description": "Number of samples per label (currently unused)",
                "name": "n_samples_per_label",
                "type": "int",
            },
        ],
        "required_parameters": [
            {
                "default": None,
                "description": "Path to annotated reference AnnData (.h5ad)",
                "name": "path_to_annotated_h5ad",
                "type": "str",
            },
            {
                "default": None,
                "description": "Path to unannotated query AnnData (.h5ad)",
                "name": "path_to_not_annotated_h5ad",
                "type": "str",
            },
            {
                "default": None,
                "description": "Column in reference adata.obs with cell type labels",
                "name": "ref_labels_key",
                "type": "str",
            },
        ],
    },
    {
<<<<<<< HEAD
        "description": "Generate average protein embeddings for a list of Ensembl gene IDs using ESM (Evolutionary Scale Modeling) "
        "protein language models. This function fetches all protein isoform sequences for each gene, "
        "computes embeddings for each isoform using the specified ESM model and layer, then averages "
        "the embeddings across all isoforms to create a single representative embedding per gene. "
        "The embeddings can be optionally saved as PyTorch tensors for future use. "
        "Memory-friendly implementation with rolling averages, small batch processing, and automatic memory "
        "management. Automatically handles GPU/CPU device selection and includes error recovery for out-of-memory "
        "situations by falling back to single-sequence processing.",
        "name": "generate_gene_embeddings_with_ESM_models",
        "optional_parameters": [
            {
                "default": "esm2_t6_8M_UR50D",
                "description": "ESM model name to use for generating embeddings",
                "name": "model_name",
                "type": "str",
            },
            {
                "default": 6,
                "description": "Which layer of the ESM model to extract embeddings from, generally use last layer",
                "name": "layer",
                "type": "int",
            },
            {
                "default": None,
                "description": "Optional path to save embeddings as PyTorch dictionary",
                "name": "save_path",
                "type": "str",
            },
            {
                "default": 1,
                "description": "Number of sequences to process at once to manage memory usage",
                "name": "batch_size",
                "type": "int",
            },
            {
                "default": 1024,
                "description": "Maximum sequence length to process, longer sequences are filtered out",
                "name": "max_sequence_length",
                "type": "int",
            },
        ],
        "required_parameters": [
            {
                "default": None,
                "description": "List of Ensembl gene IDs (e.g., ['ENSG00000012048', 'ENSG00000012049'])",
                "name": "ensembl_gene_ids",
                "type": "List[str]",
            }
=======
        "description": "Convert ENSEMBL gene IDs between different species using BioMart homology mapping. "
        "This function converts a list of ENSEMBL gene IDs from one species to their "
        "homologous counterparts in another species using the Ensembl BioMart database. "
        "The conversion is based on one-to-one ortholog mappings between species.",
        "name": "interspecies_gene_conversion",
        "optional_parameters": [],
        "required_parameters": [
            {
                "default": None,
                "description": "List of ENSEMBL gene IDs to convert (e.g., ['ENSG00000007372', 'ENSG00000181449'])",
                "name": "gene_list",
                "type": "list[str]",
            },
            {
                "default": None,
                "description": "Source species name. Supported species: human, mouse, rat, zebrafish, fly, "
                "drosophila, worm, yeast, chicken, pig, cow, dog, macaque",
                "name": "source_species",
                "type": "str",
            },
            {
                "default": None,
                "description": "Target species name. Same supported species as source_species",
                "name": "target_species",
                "type": "str",
            },
>>>>>>> 42607236
        ],
    },
]<|MERGE_RESOLUTION|>--- conflicted
+++ resolved
@@ -575,56 +575,6 @@
         ],
     },
     {
-<<<<<<< HEAD
-        "description": "Generate average protein embeddings for a list of Ensembl gene IDs using ESM (Evolutionary Scale Modeling) "
-        "protein language models. This function fetches all protein isoform sequences for each gene, "
-        "computes embeddings for each isoform using the specified ESM model and layer, then averages "
-        "the embeddings across all isoforms to create a single representative embedding per gene. "
-        "The embeddings can be optionally saved as PyTorch tensors for future use. "
-        "Memory-friendly implementation with rolling averages, small batch processing, and automatic memory "
-        "management. Automatically handles GPU/CPU device selection and includes error recovery for out-of-memory "
-        "situations by falling back to single-sequence processing.",
-        "name": "generate_gene_embeddings_with_ESM_models",
-        "optional_parameters": [
-            {
-                "default": "esm2_t6_8M_UR50D",
-                "description": "ESM model name to use for generating embeddings",
-                "name": "model_name",
-                "type": "str",
-            },
-            {
-                "default": 6,
-                "description": "Which layer of the ESM model to extract embeddings from, generally use last layer",
-                "name": "layer",
-                "type": "int",
-            },
-            {
-                "default": None,
-                "description": "Optional path to save embeddings as PyTorch dictionary",
-                "name": "save_path",
-                "type": "str",
-            },
-            {
-                "default": 1,
-                "description": "Number of sequences to process at once to manage memory usage",
-                "name": "batch_size",
-                "type": "int",
-            },
-            {
-                "default": 1024,
-                "description": "Maximum sequence length to process, longer sequences are filtered out",
-                "name": "max_sequence_length",
-                "type": "int",
-            },
-        ],
-        "required_parameters": [
-            {
-                "default": None,
-                "description": "List of Ensembl gene IDs (e.g., ['ENSG00000012048', 'ENSG00000012049'])",
-                "name": "ensembl_gene_ids",
-                "type": "List[str]",
-            }
-=======
         "description": "Convert ENSEMBL gene IDs between different species using BioMart homology mapping. "
         "This function converts a list of ENSEMBL gene IDs from one species to their "
         "homologous counterparts in another species using the Ensembl BioMart database. "
@@ -651,7 +601,57 @@
                 "name": "target_species",
                 "type": "str",
             },
->>>>>>> 42607236
+        ],
+    },
+    {
+        "description": "Generate average protein embeddings for a list of Ensembl gene IDs using ESM (Evolutionary Scale Modeling) "
+        "protein language models. This function fetches all protein isoform sequences for each gene, "
+        "computes embeddings for each isoform using the specified ESM model and layer, then averages "
+        "the embeddings across all isoforms to create a single representative embedding per gene. "
+        "The embeddings are saved as PyTorch tensors for future use. "
+        "Memory-friendly implementation with rolling averages, small batch processing, and automatic memory "
+        "management. Automatically handles GPU/CPU device selection and includes error recovery for out-of-memory "
+        "situations by falling back to single-sequence processing.",
+        "name": "generate_gene_embeddings_with_ESM_models",
+        "optional_parameters": [
+            {
+                "default": "esm2_t6_8M_UR50D",
+                "description": "ESM model name to use for generating embeddings",
+                "name": "model_name",
+                "type": "str",
+            },
+            {
+                "default": 6,
+                "description": "Which layer of the ESM model to extract embeddings from, generally use last layer",
+                "name": "layer",
+                "type": "int",
+            },
+            {
+                "default": None,
+                "description": "Optional path to save embeddings as PyTorch dictionary",
+                "name": "save_path",
+                "type": "str",
+            },
+            {
+                "default": 1,
+                "description": "Number of sequences to process at once to manage memory usage",
+                "name": "batch_size",
+                "type": "int",
+            },
+            {
+                "default": 1024,
+                "description": "Maximum sequence length to process, longer sequences are filtered out",
+                "name": "max_sequence_length",
+                "type": "int",
+            },
+        ],
+        "required_parameters": [
+            {
+                "default": None,
+                "description": "List of Ensembl gene IDs (e.g., ['ENSG00000012048', 'ENSG00000012049'])",
+                "name": "ensembl_gene_ids",
+                "type": "List[str]",
+            }
         ],
     },
 ]